// Copyright 2023 The STMPS Authors
// SPDX-License-Identifier: GPL-3.0-only

package mpvplayer

import (
	"errors"
	"math/rand"
	"strconv"

	"github.com/spezifisch/stmps/logger"
	"github.com/spezifisch/stmps/remote"
	"github.com/supersonic-app/go-mpv"
)

type PlayerQueue []QueueItem

type Player struct {
	instance      *mpv.Mpv
	mpvEvents     chan *mpv.Event
	eventConsumer EventConsumer
	queue         PlayerQueue
	logger        logger.LoggerInterface

	replaceInProgress bool
	stopped           bool

	// player state
	remoteState struct {
		timePos float64
	}

	// callbacks
	cbOnPaused     []func()
	cbOnStopped    []func()
	cbOnPlaying    []func()
	cbOnSeek       []func()
	cbOnSongChange []func(remote.TrackInterface)
}

var _ remote.ControlledPlayer = (*Player)(nil)

func NewPlayer(logger logger.LoggerInterface) (player *Player, err error) {
	m := mpv.Create()

	// cargo-cult what supersonic does
	if err = m.SetOptionString("audio-display", "no"); err != nil {
		return
	}
	if err = m.SetOptionString("video", "no"); err != nil {
		return
	}
	if err = m.SetOptionString("terminal", "no"); err != nil {
		return
	}
	if err = m.SetOptionString("demuxer-max-bytes", "30MiB"); err != nil {
		return
	}
	if err = m.SetOptionString("audio-client-name", "stmp"); err != nil {
		return
	}

	if err = m.Initialize(); err != nil {
		return
	}

	player = &Player{
		instance:          m,
		mpvEvents:         make(chan *mpv.Event),
		eventConsumer:     nil, // must be set by calling RegisterEventConsumer()
		queue:             make([]QueueItem, 0),
		logger:            logger,
		replaceInProgress: false,
		stopped:           true,
	}

	go player.mpvEngineEventHandler(m)
	return
}

func (p *Player) mpvEngineEventHandler(instance *mpv.Mpv) {
	for {
		evt := instance.WaitEvent(1)
		p.mpvEvents <- evt
	}
}

func (p *Player) Quit() {
	p.mpvEvents <- nil
	p.instance.TerminateDestroy()
}

func (p *Player) RegisterEventConsumer(consumer EventConsumer) {
	p.eventConsumer = consumer
}

func (p *Player) PlayNextTrack() error {
	if len(p.queue) >= 1 {
		// advance queue if any tracks left
		p.queue = p.queue[1:]

		if len(p.queue) > 0 {
			// replace currently playing song with next song
			if loaded, err := p.IsSongLoaded(); err != nil {
				p.logger.PrintError("PlayNextTrack", err)
			} else if loaded {
				p.replaceInProgress = true
				if err := p.temporaryStop(); err != nil {
					p.logger.PrintError("temporaryStop", err)
				}
				return p.instance.Command([]string{"loadfile", p.queue[0].Uri})
			}
		} else {
			// stop with empty queue
			if err := p.Stop(); err != nil {
				p.logger.PrintError("Stop", err)
			}
		}
	} else {
		// queue empty
		if err := p.Stop(); err != nil {
			p.logger.PrintError("Stop", err)
		}
	}
	return nil
}

<<<<<<< HEAD
func (p *Player) PlayUri(id, uri, title, artist, album string, duration, track int, coverArtId string) error {
	p.queue = []QueueItem{{id, uri, title, artist, duration, album, track, coverArtId}}
=======
func (p *Player) PlayUri(id, uri, title, artist, album string, duration, track, disc int) error {
	p.queue = []QueueItem{{id, uri, title, artist, duration, album, track, disc}}
>>>>>>> b45b937f
	p.replaceInProgress = true
	if ip, e := p.IsPaused(); ip && e == nil {
		if err := p.Pause(); err != nil {
			p.logger.PrintError("Pause", err)
		}
	}
	return p.instance.Command([]string{"loadfile", uri})
}

func (p *Player) Stop() error {
	p.logger.Printf("stopping (user)")
	p.stopped = true
	return p.instance.Command([]string{"stop"})
}

func (p *Player) temporaryStop() error {
	return p.instance.Command([]string{"stop"})
}

func (p *Player) IsSongLoaded() (bool, error) {
	idle, err := p.getPropertyBool("idle-active")
	return !idle, err
}

func (p *Player) IsPaused() (bool, error) {
	pause, err := p.getPropertyBool("pause")
	return pause, err
}

func (p *Player) IsPlaying() (playing bool, err error) {
	if idle, err := p.getPropertyBool("idle-active"); err != nil {
	} else if paused, err := p.getPropertyBool("pause"); err != nil {
	} else {
		playing = !idle && !paused
	}
	return
}

func (p *Player) Test() {
	res, err := p.getPropertyBool("idle-active")
	p.logger.Printf("res %v err %v", res, err)
}

// Pause toggles playing music
// If a song is playing, it is paused. If a song is paused, playing resumes.
// If stopped, the song starts playing.
// The state after the toggle is returned, or an error.
func (p *Player) Pause() (err error) {
	loaded, err := p.IsSongLoaded()
	if err != nil {
		return
	}
	paused, err := p.IsPaused()
	if err != nil {
		return
	}

	if loaded && !p.stopped {
		// toggle pause if not stopped
		err = p.instance.Command([]string{"cycle", "pause"})
		if err != nil {
			p.logger.PrintError("cycle pause", err)
			return
		}
		paused = !paused

		currentSong := QueueItem{}
		if len(p.queue) > 0 {
			currentSong = p.queue[0]
		}

		if paused {
			p.sendGuiDataEvent(EventPaused, currentSong)
		} else {
			p.sendGuiDataEvent(EventUnpaused, currentSong)
		}
	} else {
		if len(p.queue) > 0 {
			currentSong := p.queue[0]
			err = p.instance.Command([]string{"loadfile", currentSong.Uri})
			if err != nil {
				p.logger.PrintError("loadfile", err)
				return
			}

			if p.stopped {
				p.stopped = false
				if err = p.instance.SetProperty("pause", mpv.FORMAT_FLAG, false); err != nil {
					p.logger.PrintError("setprop pause", err)
				}

				// mpv will send start file event which also sends the gui event
				//p.sendGuiDataEvent(EventPlaying, currentSong)
			} else {
				p.sendGuiDataEvent(EventUnpaused, currentSong)
			}
		} else {
			p.stopped = true
			p.sendGuiEvent(EventStopped)
		}
	}

	return
}

func (p *Player) SetVolume(percentValue int) error {
	if percentValue > 100 {
		percentValue = 100
	} else if percentValue < 0 {
		percentValue = 0
	}

	return p.instance.SetProperty("volume", mpv.FORMAT_INT64, percentValue)
}

func (p *Player) AdjustVolume(increment int) error {
	volume, err := p.getPropertyInt64("volume")
	if err != nil {
		return err
	}

	return p.SetVolume(int(volume) + increment)
}

func (p *Player) Seek(increment int) error {
	return p.instance.Command([]string{"seek", strconv.Itoa(increment)})
}

// accessed from gui context
func (p *Player) ClearQueue() {
	if err := p.Stop(); err != nil {
		p.logger.PrintError("Stop", err)
	}
	p.queue = make([]QueueItem, 0) // TODO mutex queue access
}

func (p *Player) DeleteQueueItem(index int) {
	// TODO mutex queue access
	if index >= len(p.queue) {
		p.logger.Printf("DeleteQueueItem bad index %d (len %d)", index, len(p.queue))
	} else if len(p.queue) > 1 {
		if index == 0 {
			if err := p.PlayNextTrack(); err != nil {
				p.logger.PrintError("PlayNextTrack", err)
			}
		} else {
			p.queue = append(p.queue[:index], p.queue[index+1:]...)
		}
	} else {
		p.ClearQueue()
	}
}

func (p *Player) AddToQueue(item *QueueItem) {
	p.queue = append(p.queue, *item)
}

func (p *Player) MoveSongUp(index int) {
	if index < 1 {
		p.logger.Printf("MoveSongUp(%d) can't move top item", index)
		return
	}
	if index >= len(p.queue) {
		p.logger.Printf("MoveSongUp(%d) not that many songs in queue", index)
		return
	}
	p.queue[index-1], p.queue[index] = p.queue[index], p.queue[index-1]
}

func (p *Player) MoveSongDown(index int) {
	if index < 0 {
		p.logger.Printf("MoveSongUp(%d) invalid index", index)
		return
	}
	if index >= len(p.queue)-1 {
		p.logger.Printf("MoveSongUp(%d) can't move last song down", index)
		return
	}
	p.queue[index], p.queue[index+1] = p.queue[index+1], p.queue[index]
}

func (p *Player) Shuffle() {
	max := len(p.queue)
	for range max / 2 {
		ra := rand.Intn(max)
		rb := rand.Intn(max)
		p.queue[ra], p.queue[rb] = p.queue[rb], p.queue[ra]
	}
}

func (p *Player) GetQueueItem(index int) (QueueItem, error) {
	if index < 0 || index >= len(p.queue) {
		return QueueItem{}, errors.New("invalid queue entry")
	}
	return p.queue[index], nil
}

func (p *Player) GetQueueCopy() PlayerQueue {
	cpy := make(PlayerQueue, len(p.queue))
	copy(cpy, p.queue)
	return cpy
}

// accessed from background context
func (p *Player) GetPlayingTrack() (QueueItem, error) {
	paused, err := p.IsPaused()
	if err != nil {
		return QueueItem{}, err
	}
	if paused {
		return QueueItem{}, errors.New("not playing")
	}

	if len(p.queue) == 0 { // TODO mutex queue access
		return QueueItem{}, errors.New("queue empty")
	}
	currentSong := p.queue[0]
	return currentSong, nil
}

// remote.ControlledPlayer callbacks
func (p *Player) OnPaused(cb func()) {
	p.cbOnPaused = append(p.cbOnPaused, cb)
}

func (p *Player) OnStopped(cb func()) {
	p.cbOnStopped = append(p.cbOnStopped, cb)
}

func (p *Player) OnPlaying(cb func()) {
	p.cbOnPlaying = append(p.cbOnPlaying, cb)
}

func (p *Player) OnSeek(cb func()) {
	p.cbOnSeek = append(p.cbOnSeek, cb)
}

func (p *Player) OnSongChange(cb func(track remote.TrackInterface)) {
	p.cbOnSongChange = append(p.cbOnSongChange, cb)
}

func (p *Player) GetTimePos() float64 {
	return p.remoteState.timePos
}

func (p *Player) IsSeeking() (bool, error) {
	return false, nil
}

func (p *Player) SeekAbsolute(float64) error {
	return nil
}

func (p *Player) Play() error {
	if isPlaying, err := p.IsPlaying(); err != nil {
		return err
	} else if !isPlaying {
		return p.Pause()
	}
	return nil
}

func (p *Player) NextTrack() error {
	return p.PlayNextTrack()
}

func (p *Player) PreviousTrack() (err error) {
	if err = p.Stop(); err != nil {
		return
	}
	return p.Pause()
}<|MERGE_RESOLUTION|>--- conflicted
+++ resolved
@@ -125,13 +125,8 @@
 	return nil
 }
 
-<<<<<<< HEAD
-func (p *Player) PlayUri(id, uri, title, artist, album string, duration, track int, coverArtId string) error {
-	p.queue = []QueueItem{{id, uri, title, artist, duration, album, track, coverArtId}}
-=======
-func (p *Player) PlayUri(id, uri, title, artist, album string, duration, track, disc int) error {
-	p.queue = []QueueItem{{id, uri, title, artist, duration, album, track, disc}}
->>>>>>> b45b937f
+func (p *Player) PlayUri(id, uri, title, artist, album string, duration, track, disc int, coverArtId string) error {
+	p.queue = []QueueItem{{id, uri, title, artist, duration, album, track, disc, coverArtId}}
 	p.replaceInProgress = true
 	if ip, e := p.IsPaused(); ip && e == nil {
 		if err := p.Pause(); err != nil {
