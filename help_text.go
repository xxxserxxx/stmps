// Copyright 2023 The STMPS Authors
// SPDX-License-Identifier: GPL-3.0-only

package main

const helpPlayback = `
p      play/pause
P      stop
>      next song
-/=(+) volume down/volume up
,/.    seek -10/+10 seconds
r      add 50 random songs to queue
s      start server library scan
`

const helpPageBrowser = `
artist tab
  R     refresh the list
  /     Search artists
  a     Add all artist songs to queue
  n     Continue search forward
  N     Continue search backwards
song tab
  ENTER play song (clears current queue)
  a     add album or song to queue
  A     add song to playlist
  y     toggle star on song/album
  R     refresh the list
ESC   Close search
`

const helpPageQueue = `
d/DEL remove currently selected song from the queue
D     remove all songs from queue
y     toggle star on song
k     move selected song up in queue
j     move selected song down in queue
s     save queue as a playlist
S     shuffle the current queue
`

const helpPagePlaylists = `
n     new playlist
d     delete playlist
a     add playlist or song to queue
`

const helpSearchPage = `
artist, album, or song column
  Down/Up navigate within the column
  Left    previous column
  Right   next column
<<<<<<< HEAD
  Enter/a recursively add item to quue
  /       start search (20 results per)
  n       load more results

=======
  Enter   recursively add item to quue
  a       recursively add item to quue
  /       start search
>>>>>>> 6c022693
search field
  Enter   search for text
  Esc     cancel search

Note: unlike browser, columns navigate
 search results, not selected items.
`<|MERGE_RESOLUTION|>--- conflicted
+++ resolved
@@ -50,16 +50,8 @@
   Down/Up navigate within the column
   Left    previous column
   Right   next column
-<<<<<<< HEAD
   Enter/a recursively add item to quue
-  /       start search (20 results per)
-  n       load more results
-
-=======
-  Enter   recursively add item to quue
-  a       recursively add item to quue
   /       start search
->>>>>>> 6c022693
 search field
   Enter   search for text
   Esc     cancel search
