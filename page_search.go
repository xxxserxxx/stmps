--- conflicted
+++ resolved
@@ -177,16 +177,8 @@
 			searchPage.songList.Clear()
 			searchPage.songs = make([]*subsonic.SubsonicEntity, 0)
 
-<<<<<<< HEAD
-			searchPage.artistOffset = 0
-			searchPage.albumOffset = 0
-			searchPage.songOffset = 0
-			searchPage.search()
-			searchPage.aproposFocus()
-=======
 			queryStr := searchPage.searchField.GetText()
 			search <- queryStr
->>>>>>> 6c022693
 		default:
 			return event
 		}
@@ -253,6 +245,7 @@
 				}
 			}
 			s.songList.Box.SetTitle(fmt.Sprintf(" song matches (%d) ", len(s.songs)))
+			s.aproposFocus()
 		})
 
 		artOff += len(res.SearchResults.Artist)
