// Copyright 2023 The STMPS Authors
// SPDX-License-Identifier: GPL-3.0-only

package main

import (
	"bytes"
	_ "embed"
	"errors"
	"fmt"
	"image"
	"image/png"
	"os"
	"text/template"
	"time"

	"github.com/gdamore/tcell/v2"
	"github.com/rivo/tview"
	"github.com/spezifisch/stmps/logger"
	"github.com/spezifisch/stmps/mpvplayer"
	"github.com/spezifisch/stmps/subsonic"
	"github.com/spf13/viper"
)

// TODO show total # of entries somewhere (top?)

// columns: star, title, artist, duration
const queueDataColumns = 4
const starIcon = "♥"

// data for rendering queue table
type queueData struct {
	tview.TableContentReadOnly

	// our copy of the queue
	playerQueue mpvplayer.PlayerQueue
	// we also need to know which elements are starred
	starIdList map[string]struct{}
}

var _ tview.TableContent = (*queueData)(nil)

type QueuePage struct {
	Root *tview.Flex

	queueList *tview.Table
	queueData queueData

	songInfo *tview.TextView
	coverArt *tview.Image

	// external refs
	ui     *Ui
	logger logger.LoggerInterface

	songInfoTemplate *template.Template

	coverArtCache Cache[image.Image]
}

var STMPS_LOGO image.Image

// init sets up the default image used for songs for which the server provides
// no cover art.
func init() {
	var err error
	STMPS_LOGO, err = png.Decode(bytes.NewReader(_stmps_logo))
	if err != nil {
		fmt.Fprintf(os.Stderr, "%v", err)
	}
}

func (ui *Ui) createQueuePage() *QueuePage {
	addSongInfo := !viper.GetBool("ui.hide-song-info")

	var songInfoTemplate *template.Template
	if addSongInfo {
		tmpl := template.New("song info").Funcs(template.FuncMap{
			"formatTime": func(i int) string {
				return (time.Duration(i) * time.Second).String()
			},
		})
		var err error
		if songInfoTemplate, err = tmpl.Parse(songInfoTemplateString); err != nil {
			ui.logger.PrintError("createQueuePage", err)
		}
	}

	queuePage := QueuePage{
		ui:               ui,
		logger:           ui.logger,
		songInfoTemplate: songInfoTemplate,
	}

	// main table
	queuePage.queueList = tview.NewTable().
		SetSelectable(true, false). // rows selectable
		SetSelectedStyle(tcell.StyleDefault.Background(tcell.ColorLightGray).Foreground(tcell.ColorBlack))
	queuePage.queueList.Box.
		SetTitle(" queue ").
		SetTitleAlign(tview.AlignLeft).
		SetBorder(true)
	queuePage.queueList.SetInputCapture(func(event *tcell.EventKey) *tcell.EventKey {
		if event.Key() == tcell.KeyDelete || event.Rune() == 'd' {
			queuePage.handleDeleteFromQueue()
		} else {
			switch event.Rune() {
			case 'y':
				queuePage.handleToggleStar()
			case 'j':
				queuePage.moveSongDown()
			case 'k':
				queuePage.moveSongUp()
			case 's':
				if len(queuePage.queueData.playerQueue) == 0 {
					queuePage.logger.Print("no items in queue to save")
					return nil
				}
				queuePage.ui.ShowSelectPlaylist()
			case 'S':
				queuePage.shuffle()
			default:
				return event
			}
		}

		return nil
	})

<<<<<<< HEAD
	// Song info
	queuePage.songInfo = tview.NewTextView()
	queuePage.songInfo.SetDynamicColors(true).SetScrollable(true)
	queuePage.songInfo.SetMouseCapture(func(action tview.MouseAction, event *tcell.EventMouse) (tview.MouseAction, *tcell.EventMouse) {
		return action, nil
	})

=======
>>>>>>> dc0ac9a9
	queuePage.queueList.SetSelectionChangedFunc(queuePage.changeSelection)

	// private data
	queuePage.queueData = queueData{
		starIdList: ui.starIdList,
	}

	// flex wrapper
	queuePage.Root = tview.NewFlex().SetDirection(tview.FlexColumn).
		AddItem(queuePage.queueList, 0, 2, true)

	if addSongInfo {
		// Song info
		queuePage.songInfo = tview.NewTextView()
		queuePage.songInfo.SetDynamicColors(true).SetScrollable(true)

		queuePage.coverArt = tview.NewImage()
		queuePage.coverArt.SetImage(STMPS_LOGO)

		infoFlex := tview.NewFlex().SetDirection(tview.FlexRow).
			AddItem(queuePage.songInfo, 0, 1, false).
			AddItem(queuePage.coverArt, 0, 1, false)
		infoFlex.SetBorder(true)
		infoFlex.SetTitle(" song info ")
		queuePage.Root.AddItem(infoFlex, 0, 1, false)

		queuePage.coverArtCache = NewCache(
			// zero value
			STMPS_LOGO,
			// function that loads assets; can be slow
			ui.connection.GetCoverArt,
			// function that gets called when the actual asset is loaded
			func(imgId string, img image.Image) {
				row, _ := queuePage.queueList.GetSelection()
				// If nothing is selected, set the image to the logo
				if row >= len(queuePage.queueData.playerQueue) || row < 0 {
					ui.app.QueueUpdate(func() {
						queuePage.coverArt.SetImage(STMPS_LOGO)
					})
					return
				}
				// If the fetched asset isn't the asset for the current song,
				// just skip it.
				currentSong := queuePage.queueData.playerQueue[row]
				if currentSong.CoverArtId != imgId {
					return
				}
				// Otherwise, the asset is for the current song, so update it
				ui.app.QueueUpdate(func() {
					queuePage.coverArt.SetImage(img)
				})
			},
			// function called to check if asset is invalid:
			// true if it can be purged from the cache, false if it's still needed
			func(assetId string) bool {
				for _, song := range queuePage.queueData.playerQueue {
					if song.CoverArtId == assetId {
						return false
					}
				}
				// Didn't find a song that needs the asset; purge it.
				return true
			},
			// How frequently we check for invalid assets
			time.Minute,
			ui.logger,
		)
	}

	return &queuePage
}

func (q *QueuePage) changeSelection(row, column int) {
	// If the user disabled song info, there's nothing to do
	if q.songInfo == nil {
		return
	}
	q.songInfo.Clear()
	if row >= len(q.queueData.playerQueue) || row < 0 || column < 0 {
		q.coverArt.SetImage(STMPS_LOGO)
		return
	}
	currentSong := q.queueData.playerQueue[row]
	art := STMPS_LOGO
	if currentSong.CoverArtId != "" {
		art = q.coverArtCache.Get(currentSong.CoverArtId)
	}
	q.coverArt.SetImage(art)
	_ = q.songInfoTemplate.Execute(q.songInfo, currentSong)
}

func (q *QueuePage) UpdateQueue() {
	q.updateQueue()
}

func (q *QueuePage) getSelectedItem() (index int, err error) {
	index, _ = q.queueList.GetSelection()
	if index < 0 {
		err = errors.New("invalid index")
		return
	}
	return
}

// button handler
func (q *QueuePage) handleDeleteFromQueue() {
	currentIndex, err := q.getSelectedItem()
	if err != nil {
		return
	}

	// remove the item from the queue
	q.ui.player.DeleteQueueItem(currentIndex)
	q.updateQueue()
}

// button handler
func (q *QueuePage) handleToggleStar() {
	starIdList := q.queueData.starIdList

	currentIndex, err := q.getSelectedItem()
	if err != nil {
		q.logger.PrintError("handleToggleStar", err)
		return
	}

	entity, err := q.ui.player.GetQueueItem(currentIndex)
	if err != nil {
		q.logger.PrintError("handleToggleStar", err)
		return
	}

	// If the song is already in the star list, remove it
	_, remove := starIdList[entity.Id]

	// update on server
	if _, err = q.ui.connection.ToggleStar(entity.Id, starIdList); err != nil {
		q.ui.showMessageBox("ToggleStar failed")
		return // fail, assume not toggled
	}

	if remove {
		delete(starIdList, entity.Id)
	} else {
		starIdList[entity.Id] = struct{}{}
	}

	q.ui.browserPage.UpdateStars()
}

// re-read queue data from mpvplayer which is the authoritative source for the queue
func (q *QueuePage) updateQueue() {
	queueWasEmpty := len(q.queueData.playerQueue) == 0

	// tell tview table to update its data
	q.queueData.playerQueue = q.ui.player.GetQueueCopy()
	q.queueList.SetContent(&q.queueData)

	// by default we're scrolled down after initially adding rows, fix this
	if queueWasEmpty {
		q.queueList.ScrollToBeginning()
	}

	r, c := q.queueList.GetSelection()
	q.changeSelection(r, c)
}

// moveSongUp moves the currently selected song up in the queue
// If the selected song isn't the third or higher, this is a NOP
// and no error is reported.
func (q *QueuePage) moveSongUp() {
	if len(q.queueData.playerQueue) == 0 {
		return
	}

	currentIndex, column := q.queueList.GetSelection()
	if currentIndex < 0 || column < 0 {
		q.logger.Printf("moveSongUp: invalid selection (%d, %d)", currentIndex, column)
		return
	}

	if currentIndex == 0 {
		return
	}

	if currentIndex == 1 {
		// An error here won't affect re-arranging the queue.
		_ = q.ui.player.Stop()
	}

	// remove the item from the queue
	q.ui.player.MoveSongUp(currentIndex)
	q.queueList.Select(currentIndex-1, column)
	q.updateQueue()
}

// moveSongUp moves the currently selected song up in the queue
// If the selected song is not the second-to-the-last or lower, this is a NOP,
// and no error is reported
func (q *QueuePage) moveSongDown() {
	queueLen := len(q.queueData.playerQueue)
	if queueLen == 0 {
		return
	}

	currentIndex, column := q.queueList.GetSelection()
	if currentIndex < 0 || column < 0 {
		q.logger.Printf("moveSongDown: invalid selection (%d, %d)", currentIndex, column)
		return
	}

	if currentIndex == 0 {
		// An error here won't affect re-arranging the queue.
		_ = q.ui.player.Stop()
	}

	if currentIndex > queueLen-2 {
		q.logger.Printf("moveSongDown: can't move last song")
		return
	}

	// remove the item from the queue
	q.ui.player.MoveSongDown(currentIndex)
	q.queueList.Select(currentIndex+1, column)
	q.updateQueue()
}

// saveQueue persists the current queue as a playlist. It presents the user
// with a way of choosing the playlist name, and if a playlist with the
// same name already exists it requires the user to confirm that they
// want to overwrite the existing playlist.
//
// Errors are reported to the user and require confirmation to dismiss,
// and logged.
func (q *QueuePage) saveQueue(playlistName string) {
	// When updating an existing playlist, there are two options:
	// updatePlaylist, and createPlaylist. createPlaylist on an
	// existing playlist is a replace function.
	//
	// updatePlaylist is more surgical: it can selectively add and
	// remove songs, and update playlist attributes. It is more
	// network efficient than using createPlaylist to change an
	// existing playlist.  However, using it here would require
	// a more complex diffing algorithm, and much more code.
	// Consequently, this version of save() uses the more simple
	// brute-force approach of always using createPlaylist().
	songIds := make([]string, len(q.queueData.playerQueue))
	for i, it := range q.queueData.playerQueue {
		songIds[i] = it.Id
	}

	var playlistId string
	for _, p := range q.ui.playlists {
		if p.Name == playlistName {
			playlistId = string(p.Id)
			break
		}
	}
	var response *subsonic.SubsonicResponse
	var err error
	if playlistId == "" {
		q.logger.Printf("Saving %d items to playlist %s", len(q.queueData.playerQueue), playlistName)
		response, err = q.ui.connection.CreatePlaylist("", playlistName, songIds)
	} else {
		q.logger.Printf("Replacing playlist %s with %d", playlistId, len(q.queueData.playerQueue))
		response, err = q.ui.connection.CreatePlaylist(playlistId, "", songIds)
	}
	if err != nil {
		message := fmt.Sprintf("Error saving queue: %s", err)
		q.ui.showMessageBox(message)
		q.logger.Print(message)
	} else {
		if playlistId != "" {
			for i, pl := range q.ui.playlists {
				if string(pl.Id) == playlistId {
					q.ui.playlists[i] = response.Playlist
					break
				}
			}
		} else {
			q.ui.playlistPage.addPlaylist(response.Playlist)
			q.ui.playlists = append(q.ui.playlists, response.Playlist)
		}
		q.ui.playlistPage.handlePlaylistSelected(response.Playlist)
	}
}

// shuffle randomly shuffles entries in the queue, updates it, and moves
// the selected-item to the new first entry.
func (q *QueuePage) shuffle() {
	if len(q.queueData.playerQueue) == 0 {
		return
	}

	// An error here won't affect re-arranging the queue.
	_ = q.ui.player.Stop()
	q.ui.player.Shuffle()

	q.queueList.Select(0, 0)
	q.updateQueue()
}

// queueData methods, used by tview to lazily render the table
func (q *queueData) GetCell(row, column int) *tview.TableCell {
	if row >= len(q.playerQueue) || column >= queueDataColumns || row < 0 || column < 0 {
		return nil
	}
	song := q.playerQueue[row]

	switch column {
	case 0: // star
		text := " "
		color := tcell.ColorDefault
		if _, starred := q.starIdList[song.Id]; starred {
			text = starIcon
			color = tcell.ColorRed
		}
		return &tview.TableCell{
			Text:        text,
			Color:       color,
			Expansion:   0,
			MaxWidth:    1,
			Transparent: true,
		}
	case 1: // title
		return &tview.TableCell{
			Text:        tview.Escape(song.Title),
			Expansion:   1,
			Transparent: true,
		}
	case 2: // artist
		return &tview.TableCell{
			Text:        tview.Escape(song.Artist),
			Expansion:   1,
			Transparent: true,
		}
	case 3: // duration
		min, sec := iSecondsToMinAndSec(song.Duration)
		text := fmt.Sprintf("%3d:%02d", min, sec)
		return &tview.TableCell{
			Text:        text,
			Align:       tview.AlignRight,
			Expansion:   0,
			MaxWidth:    6,
			Transparent: true,
		}
	}

	return nil
}

// Return the total number of rows in the table.
func (q *queueData) GetRowCount() int {
	return len(q.playerQueue)
}

// Return the total number of columns in the table.
func (q *queueData) GetColumnCount() int {
	return queueDataColumns
}

var songInfoTemplateString = `[blue::b]Title:[-:-:-:-] [green::i]{{.Title}}[-:-:-:-]
[blue::b]Artist:[-:-:-:-] [::i]{{.Artist}}[-:-:-:-]
[blue::b]Album:[-:-:-:-] [::i]{{.GetAlbum}}[-:-:-:-]
[blue::b]Disc:[-:-:-:-] [::i]{{.GetDiscNumber}}[-:-:-:-]
[blue::b]Track:[-:-:-:-] [::i]{{.GetTrackNumber}}[-:-:-:-]
[blue::b]Duration:[-:-:-:-] [::i]{{formatTime .Duration}}[-:-:-:-] `

//go:embed docs/stmps_logo.png
var _stmps_logo []byte<|MERGE_RESOLUTION|>--- conflicted
+++ resolved
@@ -127,16 +127,6 @@
 		return nil
 	})
 
-<<<<<<< HEAD
-	// Song info
-	queuePage.songInfo = tview.NewTextView()
-	queuePage.songInfo.SetDynamicColors(true).SetScrollable(true)
-	queuePage.songInfo.SetMouseCapture(func(action tview.MouseAction, event *tcell.EventMouse) (tview.MouseAction, *tcell.EventMouse) {
-		return action, nil
-	})
-
-=======
->>>>>>> dc0ac9a9
 	queuePage.queueList.SetSelectionChangedFunc(queuePage.changeSelection)
 
 	// private data
@@ -152,6 +142,9 @@
 		// Song info
 		queuePage.songInfo = tview.NewTextView()
 		queuePage.songInfo.SetDynamicColors(true).SetScrollable(true)
+		queuePage.songInfo.SetMouseCapture(func(action tview.MouseAction, event *tcell.EventMouse) (tview.MouseAction, *tcell.EventMouse) {
+			return action, nil
+		})
 
 		queuePage.coverArt = tview.NewImage()
 		queuePage.coverArt.SetImage(STMPS_LOGO)
