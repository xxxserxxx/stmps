--- conflicted
+++ resolved
@@ -131,10 +131,6 @@
 						if err := ui.player.Play(); err != nil {
 							queuePage.logger.Printf("error playing: %s", err)
 						}
-<<<<<<< HEAD
-						if err = ui.player.Seek(playQueue.Position); err != nil {
-							queuePage.logger.Printf("unable to seek to position %s: %s", time.Duration(playQueue.Position)*time.Second, err)
-=======
 						_ = ui.player.Pause()
 						for {
 							if seekable, err := ui.player.IsSeekable(); err == nil && seekable {
@@ -142,9 +138,8 @@
 							}
 							time.Sleep(100 * time.Millisecond)
 						}
-						if err = ui.player.Seek(ssr.PlayQueue.Position); err != nil {
-							queuePage.logger.Printf("unable to seek to position %s: %s", time.Duration(ssr.PlayQueue.Position)*time.Second, err)
->>>>>>> b94e70bd
+						if err = ui.player.Seek(playQueue.Position); err != nil {
+							queuePage.logger.Printf("unable to seek to position %s: %s", time.Duration(playQueue.Position)*time.Second, err)
 						}
 					}
 				}()
@@ -204,6 +199,7 @@
 }
 
 func (q *QueuePage) changeSelection(row, column int) {
+	// TODO Merge concurrent cover art code
 	q.songInfo.Clear()
 	if row >= len(q.queueData.playerQueue) || row < 0 || column < 0 {
 		q.coverArt.SetImage(STMPS_LOGO)
