--- conflicted
+++ resolved
@@ -219,11 +219,7 @@
 			browserPage.handleEntitySelected(browserPage.artistIdList[artistIdx])
 			return nil
 		}
-<<<<<<< HEAD
-		if event.Rune() == 'S' {	
-=======
 		if event.Rune() == 'S' {
->>>>>>> 0ae863a6
 			browserPage.handleAddRandomSongs("similar")
 		}
 		return event
@@ -290,10 +286,6 @@
 	b.ui.queuePage.UpdateQueue()
 }
 
-<<<<<<< HEAD
-
-=======
->>>>>>> 0ae863a6
 func (b *BrowserPage) handleAddEntityToQueue() {
 	currentIndex := b.entityList.GetCurrentItem()
 	if currentIndex < 0 {
